--- conflicted
+++ resolved
@@ -23,19 +23,6 @@
 
 #[test]
 fn church_plus_sub_equivalents() {
-<<<<<<< HEAD
-=======
-    /* PLUS 1 → SUCC & C SUB 1 → PRED */
-    assert_eq!(beta(app!(    plus(), 1.into()), NOR, 0, false), succ());
-    assert_eq!(beta(app!(C(), sub(), 1.into()), NOR, 0, false), pred());
-
-    assert_eq!(beta(app!(    plus(), 1.into()), HNO, 0, false), succ());
-    assert_eq!(beta(app!(C(), sub(), 1.into()), HNO, 0, false), pred());
-
-    assert_eq!(beta(app!(    plus(), 1.into()), APP, 0, false), succ());
-    assert_eq!(beta(app!(C(), sub(), 1.into()), APP, 0, false), pred());
-
->>>>>>> 8ded5558
     assert_eq!(beta(app!(    plus(), 1.into()), HAP, 0, false), succ());
     assert_eq!(beta(app!(C(), sub(), 1.into()), HAP, 0, false), pred());
 }
