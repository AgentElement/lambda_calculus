//! [β-reduction](https://en.wikipedia.org/wiki/Beta_normal_form) for lambda `Term`s

use term::{Term, Error, show_precedence_cla};
use term::Term::*;
use std::fmt;
use std::io::{Write, BufWriter, stdout};
use std::mem;
pub use self::Order::*;
use std::sync::Arc;
use std::sync::atomic::{AtomicUsize, Ordering};
use rayon;

/// The [evaluation order](http://www.cs.cornell.edu/courses/cs6110/2014sp/Handouts/Sestoft.pdf) of
/// β-reductions. The default is `NOR` (normal order).
///
/// They don't always yield the same result:
///
/// - The `NOR`, `HNO`, `APP` and `HAP` orders reduce expressions to their normal forms
/// - The `APP` order will fail to fully reduce expressions containing functions without a normal
/// form, e.g. the `Y` combinator (they will expand forever)
/// - The `CBN` order reduces to weak head normal form
/// - The `CBV` order reduces to weak normal form
/// - The `HSP` order reduces to head normal form
#[derive(Debug, PartialEq, Clone, Copy)]
pub enum Order {
    /// Normal - leftmost outermost; the most popular lambda calculus reduction strategy
    NOR,
    /// Call-by-name - leftmost outermost, but no reductions inside abstractions
    CBN,
    /// Head spine - leftmost outermost, but abstractions reduced only in head position
    HSP,
    /// Hybrid normal - a hybrid between `HSP` (head spine) and `NOR` (normal) strategies
    HNO,
    /// Applicative - leftmost innermost; the most eager strategy; unfit for recursion combinators
    APP,
    /// Call-by-value - leftmost innermost, but no reductions inside abstractions
    CBV,
    /// Hybrid applicative - a hybrid between `CBV` (call-by-value) and `APP` (applicative)
    /// strategies; usually the fastest-reducing normalizing strategy
    HAP
}

/// Applies two `Term`s with substitution and variable update, consuming the first one in the
/// process.
///
/// # Example
/// ```
/// use lambda_calculus::reduction::apply;
/// use lambda_calculus::*;
///
/// // these are valid terms, but be careful with unwraps in your code
/// let lhs    = parse(&"λλ42(λ13)", DeBruijn).unwrap();
/// let rhs    = parse(&"λ51", DeBruijn).unwrap();
/// let result = parse(&"λ3(λ61)(λ1(λ71))", DeBruijn).unwrap();
///
/// assert_eq!(apply(lhs, &rhs), Ok(result));
/// ```
/// # Errors
///
/// The function will return an error if the `lhs` term is not an `Abs`traction.
pub fn apply(mut lhs: Term, rhs: &Term) -> Result<Term, Error> {
    if lhs.unabs_ref().is_err() { return Err(Error::NotAnAbs) }

    _apply(&mut lhs, rhs, Arc::new(AtomicUsize::new(0)));

    lhs.unabs()
}

fn _apply(lhs: &mut Term, rhs: &Term, depth: Arc<AtomicUsize>) {
    match *lhs {
        Var(i) => if i == (*depth).load(Ordering::SeqCst) {
            *lhs = rhs.to_owned(); // substitute a top-level variable from lhs with rhs
            update_free_variables(lhs, (*depth).load(Ordering::SeqCst) - 1, 0); // update indices of free variables from rhs
        } else if i > (*depth).load(Ordering::SeqCst) {
            *lhs = Var(i - 1) // decrement a free variable's index
        },
        Abs(ref mut abstracted) => {
            _apply(abstracted, rhs, Arc::new(AtomicUsize::new((*depth).load(Ordering::SeqCst) + 1)))
        },
        App(ref mut lhs_lhs, ref mut lhs_rhs) => {
            rayon::join(
                || _apply(lhs_lhs, rhs, Arc::clone(&depth)),
                || _apply(lhs_rhs, rhs, Arc::clone(&depth))
            );
        }
    }
}

fn update_free_variables(term: &mut Term, added_depth: usize, own_depth: usize) {
    match *term {
        Var(ref mut i) => if *i > own_depth {
            *i += added_depth
        },
        Abs(ref mut abstracted) => {
            update_free_variables(abstracted, added_depth, own_depth + 1)
        },
        App(ref mut lhs, ref mut rhs) => {
            rayon::join(
                || update_free_variables(lhs, added_depth, own_depth),
                || update_free_variables(rhs, added_depth, own_depth)
            );
        }
    }
}

/// Performs β-reduction on a `Term` with the specified evaluation `Order`, an optional limit on
/// number of reductions (`0` means no limit) and optional display of reduction steps; it returns
/// the `Term` after reductions.
///
/// # Example
///
/// ```
/// use lambda_calculus::*;
///
/// let expression = parse(&"(λa.λb.λc.a (λd.λe.e (d b)) (λd.c) (λd.d)) (λa.λb.a b)", Classic);
/// let reduced    = parse(&"λa.λb.b", Classic);
///
/// assert!(expression.is_ok());
/// assert!(reduced.is_ok());
/// assert_eq!(beta(expression.unwrap(), NOR, 0, false), reduced.unwrap());
/// ```
pub fn beta(mut term: Term, order: Order, limit: usize, verbose: bool) -> Term {
    term.beta(order, limit, verbose);
    term
}

/// Prints the number of reductions required for a `Term` to reach the final form with the given
/// reduction strategies and optionally displaying the applicable reduction steps.
///
/// # Example
///
/// ```
/// use lambda_calculus::reduction::compare;
/// use lambda_calculus::*;
///
/// let expression = parse(&"(λa.a (λb.λc.λd.b (λe.c (d e)) (λe.λf.e (d e f))) (λb.λc.b)\
///     (λb.λc.b c) (λb.λc.b c)) (λa.λb.a (a (a b)))", Classic); // Church-encoded factorial of 3
///
/// assert!(expression.is_ok());
/// compare(&expression.unwrap(), &[NOR, APP, HNO, HAP], false); // compare normalizing strategies
///
/// // stdout:
///
/// // normal:             35
/// // applicative:        36
/// // hybrid normal:      35
/// // hybrid applicative: 30
/// ```
pub fn compare(term: &Term, orders: &[Order], verbose: bool) {
    let stdout = stdout();
    let mut buf = BufWriter::new(stdout.lock());

    writeln!(buf, "comparing β-reduction strategies for {}:\n", term).unwrap();
    for order in orders {
        writeln!(buf, "{}:{}{}",
            order,
            " ".repeat(19 - format!("{}", order).len()),
            term.to_owned().beta(*order, 0, verbose)
        ).unwrap();
    }
}

impl Term {
    /// Applies `self` to another `Term` and performs substitution, consuming `self` in the process.
    ///
    /// # Example
    /// ```
    /// use lambda_calculus::parser::*;
    ///
    /// let lhs    = parse(&"λλ42(λ13)", DeBruijn).unwrap();
    /// let rhs    = parse(&"λ51", DeBruijn).unwrap();
    /// let result = parse(&"λ3(λ61)(λ1(λ71))", DeBruijn).unwrap();
    ///
    /// assert_eq!(lhs.apply(&rhs), Ok(result));
    /// ```
    /// # Errors
    ///
    /// The function will return an error if `self` is not an `Abs`traction.
    pub fn apply(self, rhs: &Term) -> Result<Term, Error> {
        apply(self, rhs)
    }

    /// Reduces an `App`lication by substitution and variable update.
    ///
    /// # Example
    /// ```
    /// use lambda_calculus::*;
    /// use lambda_calculus::combinators::i;
    ///
    /// assert_eq!(app(i(), Var(1)).eval(), Ok(Var(1)));
    /// ```
    /// # Errors
    ///
    /// The function will return an error if `self` is not an `App`lication or if its left hand
    /// side term is not an `Abs`traction.
    pub fn eval(self) -> Result<Term, Error> {
        let (lhs, rhs) = self.unapp()?;

        apply(lhs, &rhs)
    }

    fn eval_with_info(&mut self, depth: u32, count: Arc<AtomicUsize>, verbose: bool) {
        if verbose { println!("\n{}. {}", (*count).load(Ordering::SeqCst) + 1, show_precedence_cla(self, 0, depth)) }

<<<<<<< HEAD
        let mut to_eval = mem::replace(self, Var(0)); // replace self with a dummy
        to_eval = to_eval.eval().unwrap(); // safe; only called in reduction sites
        mem::replace(self, to_eval); // move self back to its place
        *count += 1;
=======
        let copy = self.clone();
        *self = copy.eval().unwrap(); // safe; only called in reduction sites
        (*count).fetch_add(1, Ordering::SeqCst);
>>>>>>> 958699cb

        if verbose {
            let indent_len = (((*count).load(Ordering::SeqCst) + 1) as f32).log10().trunc() as usize + 5;
            println!("=>{}{}", " ".repeat(indent_len), show_precedence_cla(self, 0, depth))
        }
    }

    fn is_reducible(&self, limit: usize, count: &usize) -> bool {
        self.lhs_ref().and_then(|t| t.unabs_ref()).is_ok() && (limit == 0 || *count < limit )
    }

    /// Performs β-reduction on a `Term` with the specified evaluation `Order`, an optional limit
    /// on number of reductions (`0` means no limit) and optional display of reduction steps; it
    /// returns the number of performed reductions.
    ///
    /// # Example
    ///
    /// ```
    /// use lambda_calculus::*;
    ///
    /// let expression = parse(&"(λa.λb.λc.b (a b c)) (λa.λb.b)", Classic);
    /// let reduced    = parse(&"λa.λb.a b", Classic);
    ///
    /// assert!(expression.is_ok());
    /// assert!(reduced.is_ok());
    ///
    /// let mut expression = expression.unwrap();
    /// expression.beta(NOR, 0, false);
    ///
    /// assert_eq!(expression, reduced.unwrap());
    /// ```
    pub fn beta(&mut self, order: Order, limit: usize, verbose: bool) -> usize {
        if verbose {
            println!("β-reducing {} [{} order{}]:",
                self,
                order,
                if limit != 0 {
                    format!(", limit of {} reduction{}", limit, if limit == 1 { "" } else { "s" })
                } else {
                    "".into()
                }
            );
        };

        let count = Arc::new(AtomicUsize::new(0));

        match order {
            CBN => self.beta_cbn(0, limit, Arc::clone(&count), verbose),
            NOR => self.beta_nor(0, limit, Arc::clone(&count), verbose),
            CBV => self.beta_cbv(0, limit, Arc::clone(&count), verbose),
            APP => self.beta_app(0, limit, Arc::clone(&count), verbose),
            HSP => self.beta_hsp(0, limit, Arc::clone(&count), verbose),
            HNO => self.beta_hno(0, limit, Arc::clone(&count), verbose),
            HAP => self.beta_hap(0, limit, Arc::clone(&count), verbose)
        }

        if verbose {
<<<<<<< HEAD
            println!("\nresult after {} reduction{}: {}\n",
                count,
                if count == 1 { "" } else { "s" }, self
            );
=======
            println!("\nresult after {} reduction{}: {}\n", (*count).load(Ordering::SeqCst),
                if (*count).load(Ordering::SeqCst) == 1 { "" } else { "s" }, self);
>>>>>>> 958699cb
        };

        (*count).load(Ordering::SeqCst)
    }

    fn beta_cbn(&mut self, depth: u32, limit: usize, count: Arc<AtomicUsize>, verbose: bool) {
        if limit != 0 && (*count).load(Ordering::SeqCst) == limit { return }

        if let App(_, _) = *self {
            self.lhs_mut().unwrap().beta_cbn(depth, limit, Arc::clone(&count), verbose);

            if self.is_reducible(limit, &(*count).load(Ordering::SeqCst)) {
                self.eval_with_info(depth, Arc::clone(&count), verbose);
                self.beta_cbn(depth, limit, count, verbose);
            }
        }
    }

    fn beta_nor(&mut self, depth: u32, limit: usize, count: Arc<AtomicUsize>, verbose: bool) {
        if limit != 0 && (*count).load(Ordering::SeqCst) == limit { return }

        match *self {
            Abs(ref mut abstracted) => abstracted.beta_nor(depth + 1, limit, count, verbose),
            App(_, _) => {
                self.lhs_mut().unwrap().beta_cbn(depth, limit, Arc::clone(&count), verbose);

                if self.is_reducible(limit, &(*count).load(Ordering::SeqCst)) {
                    self.eval_with_info(depth, Arc::clone(&count), verbose);
                    self.beta_nor(depth, limit, count, verbose);
                } else {
                    let (lhs, rhs) = self.unapp_mut().unwrap();
                    rayon::join(
                        || lhs.beta_nor(depth, limit, Arc::clone(&count), verbose),
                        || rhs.beta_nor(depth, limit, Arc::clone(&count), verbose)
                    );
                }
            },
            _ => ()
        }
    }

    fn beta_cbv(&mut self, depth: u32, limit: usize, count: Arc<AtomicUsize>, verbose: bool) {
        if limit != 0 && (*count).load(Ordering::SeqCst) == limit { return }

        if let App(_, _) = *self {
            {
                let (lhs, rhs) = self.unapp_mut().unwrap();
                rayon::join(
                    || lhs.beta_cbv(depth, limit, Arc::clone(&count), verbose),
                    || rhs.beta_cbv(depth, limit, Arc::clone(&count), verbose)
                );
            }

            if self.is_reducible(limit, &(*count).load(Ordering::SeqCst)) {
                self.eval_with_info(depth, Arc::clone(&count), verbose);
                self.beta_cbv(depth, limit, Arc::clone(&count), verbose);
            }
        }
    }

    fn beta_app(&mut self, depth: u32, limit: usize, count: Arc<AtomicUsize>, verbose: bool) {
        if limit != 0 && (*count).load(Ordering::SeqCst) == limit { return }

        match *self {
            Abs(ref mut abstracted) => abstracted.beta_app(depth + 1, limit, Arc::clone(&count), verbose),
            App(_, _) => {
                {
                    let (lhs, rhs) = self.unapp_mut().unwrap();
                    rayon::join(
                        || lhs.beta_app(depth, limit, Arc::clone(&count), verbose),
                        || rhs.beta_app(depth, limit, Arc::clone(&count), verbose)
                    );
                }

                if self.is_reducible(limit, &(*count).load(Ordering::SeqCst)) {
                    self.eval_with_info(depth, Arc::clone(&count), verbose);
                    self.beta_app(depth, limit, Arc::clone(&count), verbose);
                }
            },
            _ => ()
        }
    }

    fn beta_hap(&mut self, depth: u32, limit: usize, count: Arc<AtomicUsize>, verbose: bool) {
        if limit != 0 && (*count).load(Ordering::SeqCst) == limit { return }

        match *self {
            Abs(ref mut abstracted) => abstracted.beta_hap(depth + 1, limit, count, verbose),
            App(_, _) => {
                {
                    let (lhs, rhs) = self.unapp_mut().unwrap();
                    rayon::join(
                        || lhs.beta_cbv(depth, limit, Arc::clone(&count), verbose),
                        || rhs.beta_hap(depth, limit, Arc::clone(&count), verbose)
                    );
                }

                if self.is_reducible(limit, &(*count).load(Ordering::SeqCst)) {
                    self.eval_with_info(depth, Arc::clone(&count), verbose);
                    self.beta_hap(depth, limit, Arc::clone(&count), verbose);
                } else {
                    self.lhs_mut().unwrap().beta_hap(depth, limit, Arc::clone(&count), verbose);
                }
            },
            _ => ()
        }
    }

    fn beta_hsp(&mut self, depth: u32, limit: usize, count: Arc<AtomicUsize>, verbose: bool) {
        if limit != 0 && (*count).load(Ordering::SeqCst) == limit { return }

        match *self {
            Abs(ref mut abstracted) => abstracted.beta_hsp(depth + 1, limit, count, verbose),
            App(_, _) => {
                self.lhs_mut().unwrap().beta_hsp(depth, limit, Arc::clone(&count), verbose);

                if self.is_reducible(limit, &(*count).load(Ordering::SeqCst)) {
                    self.eval_with_info(depth, Arc::clone(&count), verbose);
                    self.beta_hsp(depth, limit, count, verbose)
                }
            },
            _ => ()
        }
    }

    fn beta_hno(&mut self, depth: u32, limit: usize, count: Arc<AtomicUsize>, verbose: bool) {
        if limit != 0 && (*count).load(Ordering::SeqCst) == limit { return }

        match *self {
            Abs(ref mut abstracted) => abstracted.beta_hno(depth + 1, limit, count, verbose),
            App(_, _) => {
                self.lhs_mut().unwrap().beta_hsp(depth, limit, Arc::clone(&count), verbose);

                if self.is_reducible(limit, &(*count).load(Ordering::SeqCst)) {
                    self.eval_with_info(depth, Arc::clone(&count), verbose);
                    self.beta_hno(depth, limit, count, verbose)
                } else {
                    let (lhs, rhs) = self.unapp_mut().unwrap();
                    rayon::join(
                        || lhs.beta_hno(depth, limit, Arc::clone(&count), verbose),
                        || rhs.beta_hno(depth, limit, Arc::clone(&count), verbose)
                    );
                }
            },
            _ => ()
        }
    }
}

impl fmt::Display for Order {
    fn fmt(&self, f: &mut fmt::Formatter) -> fmt::Result {
        write!(f, "{}", match *self {
            NOR => "normal",
            CBN => "call-by-name",
            HSP => "head spine",
            HNO => "hybrid normal",
            APP => "applicative",
            CBV => "call-by-value",
            HAP => "hybrid applicative"
        })
    }
}<|MERGE_RESOLUTION|>--- conflicted
+++ resolved
@@ -202,16 +202,10 @@
     fn eval_with_info(&mut self, depth: u32, count: Arc<AtomicUsize>, verbose: bool) {
         if verbose { println!("\n{}. {}", (*count).load(Ordering::SeqCst) + 1, show_precedence_cla(self, 0, depth)) }
 
-<<<<<<< HEAD
         let mut to_eval = mem::replace(self, Var(0)); // replace self with a dummy
         to_eval = to_eval.eval().unwrap(); // safe; only called in reduction sites
         mem::replace(self, to_eval); // move self back to its place
-        *count += 1;
-=======
-        let copy = self.clone();
-        *self = copy.eval().unwrap(); // safe; only called in reduction sites
         (*count).fetch_add(1, Ordering::SeqCst);
->>>>>>> 958699cb
 
         if verbose {
             let indent_len = (((*count).load(Ordering::SeqCst) + 1) as f32).log10().trunc() as usize + 5;
@@ -269,15 +263,8 @@
         }
 
         if verbose {
-<<<<<<< HEAD
-            println!("\nresult after {} reduction{}: {}\n",
-                count,
-                if count == 1 { "" } else { "s" }, self
-            );
-=======
             println!("\nresult after {} reduction{}: {}\n", (*count).load(Ordering::SeqCst),
                 if (*count).load(Ordering::SeqCst) == 1 { "" } else { "s" }, self);
->>>>>>> 958699cb
         };
 
         (*count).load(Ordering::SeqCst)
